--- conflicted
+++ resolved
@@ -78,17 +78,10 @@
 if __name__=="__main__":
     parent_folder = "/home/guillaume/NAS/ChainFormation/"
     log_file = os.path.join(parent_folder, "log.txt")
-<<<<<<< HEAD
+
     with open(log_file, 'w') as file:
-        file.write("Tracking code \n")
+        file.write("Tracking code \n") 
 
-=======
-    
-    try:
-        os.remove(log_file)
-    except FileNotFoundError:
-        pass
->>>>>>> 130041d6
     folder_list: List[Tuple[str]] = [(os.path.join(parent_folder, f),) for f in os.listdir(parent_folder) if os.path.isdir(os.path.join(parent_folder,f))]
     folder_list.sort()
 
