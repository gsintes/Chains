--- conflicted
+++ resolved
@@ -236,11 +236,6 @@
         plt.savefig(os.path.join(self.path, f"Figure/Distance/{self.i}-{self.j}.png"))
         plt.close()
 
-<<<<<<< HEAD
-if __name__=="__main__":
-    parent_folder = "/home/guillaume/NAS/Chains/Chains 12%"
-=======
-
 def distance_analysis_folder(folder: str,
                              res_file: str,
                              pair_distances: pd.DataFrame,
@@ -257,7 +252,6 @@
                         file.write(f"{f},{ana.i}, {ana.j},{ana.last_im},0\n")
 
 def main(parent_folder: str) -> None:
->>>>>>> f0c62569
     folder_list: List[str] = [os.path.join(parent_folder, f) for f in os.listdir(parent_folder) if os.path.isdir(os.path.join(parent_folder,f))]
     folder_list.sort()
 
@@ -292,5 +286,5 @@
             file.write(f"{f} done at {datetime.now()}\n")    
 
 if __name__=="__main__":
-    parent_folder = "/Users/sintes/Desktop/NASGuillaume/Chains/Chains 12%"
+    parent_folder = "/home/guillaume/NAS/Chains/Chains 13.7%"
     main(parent_folder)