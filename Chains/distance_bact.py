"""Calculate the distance between two bacteria over time."""

import os
import shutil
from datetime import datetime
import sqlite3
from typing import List, Tuple

import numpy as np
import matplotlib.pyplot as plt
import pandas as pd
from sklearn.linear_model import LinearRegression

pd.options.mode.chained_assignment = None  # default='warn'
BACTLENGTH = 10
FRAME_RATE = 30
SCALE = 6.24

class NotEnoughDataError(Exception):
    def __init__(self, *args: object) -> None:
        super().__init__(*args)

def calculate_velocity(data: pd.DataFrame) -> pd.DataFrame:
    """Calculate velocities."""
    ids = data["id"].unique()
    for id in ids:
        sub_data = data.loc[data["id"] == id]
        coord = ["xBody", "yBody"]
        for ax in coord:
            pos_diff = sub_data[ax].diff() / SCALE
            time_diff = sub_data["time"].diff()
            velocity = pos_diff / time_diff
            data.loc[velocity.index, ax[0] + "Vel"] = velocity
    data["Velocity"] = np.sqrt(data["xVel"] ** 2 + data["yVel"] ** 2)
    return data

def load_data(path: str, frame_rate: int) -> pd.DataFrame:
        """Load the data from the database."""
        dbfile = os.path.join(path, "Tracking_Result/tracking.db")
        con = sqlite3.connect(dbfile)
        df = pd.read_sql_query('SELECT * FROM tracking', con)
        con.close()
        df = df[['xBody', 'yBody', 'tBody', 'bodyMajorAxisLength', 'bodyMinorAxisLength', 'imageNumber', 'id']]
        df["time"] = df["imageNumber"] / frame_rate
        if len(df.id.unique()) > 1:
            df = calculate_velocity(df)
            df = clean(df)
            if len(df.id.unique()) > 1:
                return df
        raise NotEnoughDataError("Need at least two differents chains.")

def detect_plateau_value(sequence: pd.Series) -> float:
    """Detect a plateau in a serie."""

    window_size = 10
    list_seq = list(sequence)
    std_moving = sequence.rolling(window_size).std()
    mean = std_moving.mean()
    std = std_moving.std()

    values: List[float] = []
    for i, val_std in enumerate(std_moving):
        if val_std < mean - std:
            values.append(list_seq[i])
    if len(values) != 0:    
        return np.mean(values)
    else:
        return sequence.mean()

def get_apparition(data: pd.DataFrame) -> List[Tuple[int, int]]:
    """Detect the apparition for each ids."""
    ids = data.id.unique()
    res = []
    for id in ids:
        sub_data = data[data.id==id]
        res.append((int(id), int(sub_data.imageNumber.min())))
    return res

def clean(data: pd.DataFrame) -> pd.DataFrame:
    """Clean the data by removing to short tracks."""
    ids = data["id"].unique()
    for id in ids:
        length: float = BACTLENGTH * data.loc[data["id"] == id, "Velocity"].mean() 
        vel: float = SCALE * data.loc[data["id"] == id, "Velocity"].mean() / FRAME_RATE #pix/frame
        if vel < 0.2:
            data: pd.DataFrame = data.drop(data[data["id"] == id].index)
        else:
            thresh = length / vel
            len_track = len(data.loc[data["id"] == id])
            if len_track < thresh:
                data = data.drop(data[data["id"] == id].index)
    return data

class DistanceCalculator:
    """Object to calculate distance between pairs of bacteria over time."""
    def __init__(self, path: str) -> None:

        self.path = path
        self.data = load_data(path, FRAME_RATE)

    def distance_bacteria(self) -> None:
        """Calculate the distance for all pairs of bacteria"""
        ids = self.data.id.unique()
        ids.sort()
        res = []
        for k, i in enumerate(ids):
            for j in ids[k + 1:]:
                dist = self.distance_pair(i, j)
                for d in dist:
                    res.append([i, j, d[0], d[1]])
        if len(res) > 0:
            res = np.array(res)
            self.pair_distances = pd.DataFrame({
                "i": res[:, 0],
                "j": res[:, 1],
                "im": res[:, 2],
                "distance": res[:, 3]
            })
        else:
            self.pair_distances = pd.DataFrame()
        self.pair_distances.dropna(inplace=True)
        self.pair_distances.to_csv(os.path.join(self.path, "Tracking_Result/distances.csv"), index=False)

    def distance_pair(self, i: int, j: int) -> List[Tuple[int, float]]:
        """Calculate the distance for all times """
        data = self.data[self.data["id"]==i]
        data = pd.concat((data, self.data[self.data["id"]==j]))
        images = list(data["imageNumber"].unique())
        images.sort()
        res = []
        for im in images:
            sub_data = data[data["imageNumber"]==im]
            if len(sub_data) == 2:
                diff = sub_data.diff().dropna()
                distance = np.sqrt(diff.xBody.max() ** 2 + diff.xBody.max() ** 2)
                res.append((im, distance))
            elif len(sub_data) > 2:
                raise ValueError()   
        return res

class DistanceAnalyser:
    """Analyse the distance between to objects"""
    def __init__(self, path: str, distance: pd.DataFrame, tracking: pd.DataFrame, apparitions, i: int, j: int) -> None:
        self.path = path
        self.tracking = tracking
        self.distance = distance[distance["i"]==i]
        self.distance = self.distance[self.distance["j"]==j]
        self.i = i
        self.j = j
        self.apparitions = apparitions

    def process(self) -> bool:
        "Run the distance analysis."
        pot = self.potential_fusion()
        if pot:
            self.plot_distance()
        return pot

    def last_disparition(self) -> str:
        """Check if both particles disappear simultenaously"""
        self.track_i = self.tracking[self.tracking["id"]==self.i]
        self.track_j = self.tracking[self.tracking["id"]==self.j]
        last_im_i = self.track_i.imageNumber.max()
        last_im_j = self.track_j.imageNumber.max()
        if (last_im_i - last_im_j) > 0:
            return "i"
        if last_im_j < last_im_j:
            return "j"
        else:
            return ""

    def size_increase(self, remaining) -> bool:
        """Check if the remaining particles increases in size."""
        if remaining == "i":
            remaining_track = self.track_i
            disparu = self.track_j
        else:
            remaining_track = self.track_j
            disparu = self.track_i
        size_disparu = detect_plateau_value(disparu.bodyMajorAxisLength)
        previous_size = detect_plateau_value(remaining_track[remaining_track["imageNumber"] < self.last_im].bodyMajorAxisLength)
        new_size = detect_plateau_value(remaining_track[remaining_track["imageNumber"] > self.last_im].bodyMajorAxisLength)
        delta_size = np.abs(new_size - previous_size) 
        return  delta_size / size_disparu < 0.1

    def apparition_to_check(self) -> List[int]:
        """Check if a chain appears after a disparition."""
        res: List[int] = []
        for app in self.apparitions:
            if self.last_im - 10 < app[1] < self.last_im + 10:
                res.append(app[0])
        return res

    def check_apparition(self, id) -> bool:
        """Check if the new chain could be from the fusion."""
        sub_data: pd.DataFrame = self.tracking[self.tracking.id ==id]
        sub_data.sort_values(by="imageNumber", inplace=True, ignore_index=True)
        size_i = detect_plateau_value(self.track_i.bodyMajorAxisLength)
        size_j = detect_plateau_value(self.track_j.bodyMajorAxisLength)
        size_sum = size_i + size_j
        size_new = detect_plateau_value(sub_data.bodyMajorAxisLength)
        if np.abs(size_new - size_sum) / size_sum < 0.1:
            final_x = self.track_i[self.track_i.imageNumber == self.last_im].xBody.iloc[0] 
            initial_x = sub_data.xBody.iloc[0]
            delta = np.abs(final_x - initial_x)
            if delta < 0.5 * size_sum:
                final_y = self.track_i[self.track_i.imageNumber == self.last_im].xBody.iloc[0] 
                initial_y = sub_data.xBody.iloc[0]
                delta = np.abs(final_y - initial_y)
                if delta < 0.5 * size_sum:
                    return True
            return False
        return False
    
    def is_decreasing(self) -> bool:
        """Check if the distance is decreasing in the last part."""
        last_seconds = self.distance[self.distance.im >=  (self.last_im - 2 * FRAME_RATE)]
        if len(last_seconds) < 30:
            last_seconds = self.distance[-30:]
        x = last_seconds[["im"]]
        y = last_seconds["distance"]
        self.model = LinearRegression()
        self.model.fit(x, y)
        if self.model.score(x, y) > 0.9:
            if self.model.coef_ < 0:
                self.x = x
                return True
        return False

    def potential_fusion(self) -> bool:
        """Check if there is a potential fusion of the two bacteria."""
        if len(self.distance) > 2 * FRAME_RATE:
            self.last_im = self.distance.im.max()
            end_distance = self.distance[self.distance.im >=  (self.last_im - FRAME_RATE)].distance.min()
            if end_distance < 20:
                if self.is_decreasing(): 
                    self.last_im = self.distance.im.max()
                    remaining = self.last_disparition()
                    if remaining == "":
                        to_check = self.apparition_to_check()
                        if len(to_check) == 0:
                            return False
                        for id in to_check:
                            if self.check_apparition(id):
                                return True
                        return False
                    else:
                        if self.size_increase(remaining):
                            return True
        return False

    def plot_distance(self):
        """Plot the distance as a function of time"""
        plt.figure()
        plt.plot(self.distance["im"], self.distance["distance"], ".")
        plt.plot(self.x, self.model.predict(self.x))
        plt.ylim(bottom=0)
        plt.xlabel("Image")
        plt.ylabel("Distance (pixel)")
        plt.title(f"Pair: ({self.i}, {self.j})")
        file_name = os.path.join(self.path, f"Figure/Distance/{int(self.i)}-{int(self.j)}.png")
        plt.savefig(file_name)
        plt.close()

def distance_analysis_folder(folder: str,
                             res_file: str,
                             pair_distances: pd.DataFrame,
                             tracking_data: pd.DataFrame) -> None:
    """Run the analysis for the folder."""
    pairs = pair_distances.groupby(['i','j']).count().reset_index()[["i", "j"]]
    apparitions = get_apparition(tracking_data)
    for pair in pairs.iterrows():
                ana = DistanceAnalyser(folder, pair_distances, tracking_data, apparitions, pair[1].i, pair[1].j)
                if ana.process():
                    with open(res_file, "a") as file:
                        f = folder.split("/")[-1]
                        file.write(f"{f},{int(ana.i)},{int(ana.j)},{int(ana.last_im)},0\n")

def main(parent_folder: str) -> None:
    folder_list: List[str] = [os.path.join(parent_folder, f) for f in os.listdir(parent_folder) if os.path.isdir(os.path.join(parent_folder,f))]
    folder_list.sort()

    log_file = os.path.join(parent_folder, "log.txt")
    with open(log_file, "w") as file:
        file.write("Distance code \n")
    res_file = os.path.join(parent_folder, "Potential_fusion.csv")
    with open(res_file, "w") as file:
        file.write("folder,i,j,last_im,checked\n")
    for folder in folder_list:
        fig_folder = os.path.join(folder, "Figure/Distance")
        try:
            os.makedirs(fig_folder)
        except FileExistsError:
            shutil.rmtree(fig_folder)
            os.makedirs(fig_folder)
        try:
            tracking_data = load_data(folder, 30)
            try:
                pair_distances = pd.read_csv(os.path.join(folder, "Tracking_Result/distances.csv"))
            except (FileNotFoundError, OSError, pd.errors.EmptyDataError):
                calculator = DistanceCalculator(folder)
                calculator.distance_bacteria()
                pair_distances = calculator.pair_distances
                tracking_data = calculator.data
            if not pair_distances.empty:
                distance_analysis_folder(folder, res_file, pair_distances, tracking_data)
        except NotEnoughDataError as e:
            pass
        with open(log_file, 'a') as file:
            f = folder.split("/")[-1]
            file.write(f"{f} done at {datetime.now()}\n")

if __name__=="__main__":
<<<<<<< HEAD
    parent_folder = "/home/guillaume/NAS/Chains/Chains 13.7%"
=======
    parent_folder = "/Users/sintes/Desktop/NASGuillaume/Chains/Chains 11%"
>>>>>>> 7494657b
    main(parent_folder)<|MERGE_RESOLUTION|>--- conflicted
+++ resolved
@@ -311,9 +311,5 @@
             file.write(f"{f} done at {datetime.now()}\n")
 
 if __name__=="__main__":
-<<<<<<< HEAD
-    parent_folder = "/home/guillaume/NAS/Chains/Chains 13.7%"
-=======
     parent_folder = "/Users/sintes/Desktop/NASGuillaume/Chains/Chains 11%"
->>>>>>> 7494657b
     main(parent_folder)