--- conflicted
+++ resolved
@@ -285,9 +285,5 @@
             file.write(f"{f} done at {datetime.now()}\n")    
 
 if __name__=="__main__":
-<<<<<<< HEAD
-    parent_folder = "/home/guillaume/NAS/Chains/Chains 13.7%"
-=======
-    parent_folder = "/Users/sintes/Desktop/NASGuillaume/Chains/Chains 11%"
->>>>>>> 357e69aa
+    parent_folder = "/home/guillaume/NAS/Chains/Chains 12%"
     main(parent_folder)